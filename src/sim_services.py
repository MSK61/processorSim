# -*- coding: utf-8 -*-

"""simulation services"""

############################################################
#
# Copyright 2017, 2019 Mohammed El-Afifi
# This file is part of processorSim.
#
# processorSim is free software: you can redistribute it and/or modify
# it under the terms of the GNU Lesser General Public License as
# published by the Free Software Foundation, either version 3 of the
# License, or (at your option) any later version.
#
# processorSim is distributed in the hope that it will be useful,
# but WITHOUT ANY WARRANTY; without even the implied warranty of
# MERCHANTABILITY or FITNESS FOR A PARTICULAR PURPOSE.  See the
# GNU Lesser General Public License for more details.
#
# You should have received a copy of the GNU Lesser General Public
# License along with processorSim.  If not, see
# <http://www.gnu.org/licenses/>.
#
# program:      processor simulator
#
# file:         sim_services.py
#
# function:     program execution simulation services
#
# description:  simulates program execution
#
# author:       Mohammed El-Afifi (ME)
#
# environment:  Visual Studdio Code 1.41.1, python 3.7.5, Fedora release
#               31 (Thirty One)
#
# notes:        This is a private program.
#
############################################################

import collections
import copy
import enum
from enum import auto
import heapq
from itertools import chain
import operator
import string
import typing
from typing import Dict, Iterable, List, Mapping, MutableSequence, Sequence, \
    Tuple

import attr

import container_utils
from container_utils import BagValDict
from processor_utils import ProcessorDesc
import processor_utils.units
from processor_utils.units import FuncUnit, UnitModel
from program_defs import HwInstruction
from reg_access import AccessType, RegAccessQueue, RegAccQBuilder
from str_utils import ICaseString


class StallError(RuntimeError):

    """Stalled processor error"""

<<<<<<< HEAD
    def __init__(self, msg_tmpl: str, stalled_state: int) -> None:
=======
    def __init__(self, msg_tmpl, fed_commands):
>>>>>>> fc7c729d
        """Create a stalled processor error.

        `self` is this stalled processor error.
        `msg_tmpl` is the error message format taking the stalled
                   processor state as a positional argument.
        `fed_commands` is the number of instructions fed to the
                       processor so far.

        """
        # Casting dictionary values since the type hint in typeshed for
        # Template.substitute unnecessarily stipulates this.
        RuntimeError.__init__(self, string.Template(msg_tmpl).substitute(
<<<<<<< HEAD
            {self.STATE_KEY: str(stalled_state)}))
        self._stalled_state = stalled_state

    @property
    def processor_state(self) -> int:
=======
            {self.STATE_KEY: fed_commands}))
        self._fed_commands = fed_commands

    @property
    def fed_commands(self):
>>>>>>> fc7c729d
        """Stalled processor state

        `self` is this stalled processor error.

        """
        return self._fed_commands

    STATE_KEY = "state"  # parameter key in message format


@attr.s(frozen=True)
class HwSpec:

    """Hardware specification"""

    processor_desc: ProcessorDesc = attr.ib()

    name_unit_map: Mapping[ICaseString, UnitModel] = attr.ib(init=False)

    @name_unit_map.default
    def _build_unit_map(self) -> Dict[ICaseString, UnitModel]:
        """Build the name-to-unit mapping.

        `self` is this hardware specification.

        """
        # pylint: disable=no-member
        models = chain(
            self.processor_desc.in_ports, self.processor_desc.in_out_ports,
            map(lambda func_unit: func_unit.model,
                chain(self.processor_desc.out_ports,
                      self.processor_desc.internal_units)))
        return {unit.name: unit for unit in models}


def simulate(program: Sequence[HwInstruction], hw_info: HwSpec) -> List[
        BagValDict]:
    """Run the given program on the processor.

    `program` is the program to run.
    `hw_info` is the processor information.
    The function returns the pipeline diagram.

    """
    util_tbl: List[BagValDict] = []
    acc_queues = _build_acc_plan(enumerate(program))
    issue_rec = _IssueInfo()
    prog_len = len(program)

    while issue_rec.entered < prog_len or issue_rec.in_flight:
        _run_cycle(program, acc_queues, hw_info, util_tbl, issue_rec)

    return util_tbl


class StallState(enum.Enum):

    """Instruction stalling state"""

    NO_STALL = auto()

    STRUCTURAL = auto()

    DATA = auto()


@attr.s
class InstrState:

    """Instruction state"""

    instr: int = attr.ib()

    stalled: StallState = attr.ib(
        default=StallState.NO_STALL,
        validator=attr.validators.instance_of(StallState))


@attr.s(auto_attribs=True, frozen=True)
class _HostedInstr:

    """Instruction hosted inside a functional unit"""

    host: ICaseString

    index_in_host: int


class _IssueInfo:

    """Instruction issue information record"""

    def __init__(self) -> None:
        """Create an issue information record.

        `self` is this issue information record.

        """
        self._entered = 0
        self._exited = 0

    def bump_input(self) -> None:
        """Increment the entered instructions index.

        `self` is this issue information record.

        """
        self._entered += 1

    def pump_outputs(self, outputs: int) -> None:
        """Pump outputs out of the pipeline.

        `self` is this issue information record.
        `outputs` is the number of outputs to pump out of the pipeline.

        """
        self._exited += outputs

    @property
    def entered(self) -> int:
        """Instruction index

        `self` is this issue information record.

        """
        return self._entered

    @property
    def in_flight(self) -> bool:
        """True if there're in-flight instructions, otherwise False

        `self` is this issue information record.

        """
        return self._exited < self._entered


@attr.s(auto_attribs=True, frozen=True)
class _TransitionUtil:

    """Utilization transition of a single unit between two pulses"""

    old_util: typing.Collection[InstrState]

    new_util: Iterable[InstrState]


def _accept_instr(instr: int, inputs: Iterable[UnitModel],
                  util_info: BagValDict) -> bool:
    """Try to accept the given instruction to the unit.

    `instr` is the index of the instruction to try to accept.
    `inputs` are the input processing units to select from for issuing
             the instruction.
    `util_info` is the unit utilization information.
    The function tries to find an appropriate unit to issue the
    instruction to. It then updates the utilization information. It
    returns True if the instruction is issued to a unit, otherwise
    returns False.

    """
    try:
        acceptor = next(
            filter(lambda unit: _space_avail(unit, util_info), inputs))
    except StopIteration:  # No unit accepted the instruction.
        return False
    util_info[acceptor.name].append(InstrState(instr))
    return True


def _add_access(instr: HwInstruction, instr_index: int,
                builders: Mapping[ICaseString, RegAccQBuilder]) -> None:
    """Append the instruction access to the given plan.

    `instr` is the instruction to append whose access to the access
            plan.
    `instr_index` is the instruction index.
    `builders` are the registry access plan builders.

    """
    _add_rd_access(instr_index, builders, instr.sources)
    _add_wr_access(instr_index, builders[instr.destination])


def _add_rd_access(instr: int, builders: Mapping[ICaseString, RegAccQBuilder],
                   registers: Iterable[ICaseString]) -> None:
    """Register the read access of the given registers.

    `instr` is the instruction index.
    `builders` are the registry access plan builders.
    `registers` are the registers which will be read-accessed.

    """
    for reg in registers:
        builders[reg].append(AccessType.READ, instr)


def _add_wr_access(instr: int, builder: RegAccQBuilder) -> None:
    """Register the write access of the given instruction.

    `instr` is the instruction index.
    `builder` is the access plan builder.

    """
    builder.append(AccessType.WRITE, instr)


def _build_acc_plan(program: Iterable[Tuple[int, HwInstruction]]) -> Dict[
        ICaseString, RegAccessQueue]:
    """Build the registry access plan through the program lifetime.

    `program` is the program to build a registry access plan for.
    The function returns the registry access plan.

    """
    builders: typing.DefaultDict[
        ICaseString, RegAccQBuilder] = collections.defaultdict(RegAccQBuilder)

    for instr_index, instr in program:
        _add_access(instr, instr_index, builders)

    return {reg: builder.create() for reg, builder in builders.items()}


def _build_cap_map(inputs: Iterable[UnitModel]) -> Dict[
        ICaseString, List[UnitModel]]:
    """Build the capability map for input units.

    `inputs` are the input processing units.

    """
    cap_map: Dict[ICaseString, List[UnitModel]] = {}

    for unit in inputs:
        for cap in unit.capabilities:
            cap_map.setdefault(cap, []).append(unit)

    return cap_map


def _calc_unstalled(instructions: Iterable[InstrState]) -> int:
    """Count the number of unstalled instructions.

    `instructions` are the list of instructions to count unstalled ones
                   in.

    """
    return container_utils.count_if(
        lambda instr: instr.stalled == StallState.NO_STALL, instructions)


def _chk_full_stall(
        old_util: BagValDict, new_util: BagValDict, consumed: int) -> None:
    """Check if the whole processor has stalled.

    `old_util` is the utilization information of the previous clock
               pulse.
    `new_util` is the utilization information of the current clock
               pulse.
    `consumed` is the number of instructions fed to the pipeline so far.
    The function analyzes old and new utilization information and throws
    a StallError if a full stall is detected.

    """
    if new_util == old_util:
        raise StallError("Processor stalled after being fed "
                         f"${StallError.STATE_KEY} instructions", consumed)


def _chk_hazards(old_util: BagValDict, new_util: Iterable[
        Tuple[ICaseString, Iterable[InstrState]]], name_unit_map: Mapping[
            ICaseString, UnitModel], program: Sequence[HwInstruction],
                 acc_queues: Mapping[ICaseString, RegAccessQueue]) -> None:
    """Check different types of hazards.

    `old_util` is the utilization information of the previous clock
               pulse.
    `new_util` is the utilization information of the current clock
               pulse.
    `name_unit_map` is the name-to-unit mapping.
    `program` is the master instruction list.
    `acc_queues` are the planned access queues for registers.
    The function analyzes old and new utilization information and marks
    stalled instructions appropriately according to idientified hazards.

    """
    reqs_to_clear: Dict[ICaseString, MutableSequence[int]] = {}

    for unit, new_unit_util in new_util:
        _stall_unit(name_unit_map[unit].lock_info, _TransitionUtil(
            old_util[unit], new_unit_util), program, acc_queues, reqs_to_clear)

    items_to_clear = reqs_to_clear.items()

    for reg, req_lst in items_to_clear:
        for cur_req in req_lst:
            acc_queues[reg].dequeue(cur_req)


def _clr_data_stall(wr_lock: bool, reg_clears: MutableSequence[int], instr:
                    int, old_unit_util: Iterable[InstrState]) -> StallState:
    """Clear the data stall condition for this instruction.

    `wr_lock` is the current unit write lock flag.
    `reg_clears` are the requests to be cleared from the register access
                 queue.
    `instr` is the index of the instruction to clear whose data stall
            condition.
    `old_unit_util` is the unit utilization information of the previous
                    clock pulse.

    """
    if wr_lock:
        _update_clears(reg_clears, instr)

    return StallState.STRUCTURAL if next(filter(
        lambda old_instr: old_instr.instr == instr and old_instr.stalled !=
        StallState.DATA, old_unit_util), None) else StallState.NO_STALL


def _clr_src_units(
        instructions: Iterable[_HostedInstr], util_info: BagValDict) -> None:
    """Clear the utilization of units releasing instructions.

    `instructions` is the information of instructions being moved from
                   one unit to a predecessor, sorted by their program
                   index.
    `util_info` is the unit utilization information.
    The function clears the utilization information of units from which
    instructions were moved to predecessor units.

    """
    for cur_instr in instructions:
        del util_info[cur_instr.host][cur_instr.index_in_host]


def _count_outputs(outputs: Iterable[UnitModel], util_info: BagValDict) -> int:
    """Count the number of unstalled outputs.

    `outputs` are all the output units.
    `util_info` is the unit utilization information.

    """
    return sum(map(
        lambda out_port: _calc_unstalled(util_info[out_port.name]), outputs))


def _fill_cp_util(processor: ProcessorDesc, program: Sequence[HwInstruction],
                  util_info: BagValDict, issue_rec: _IssueInfo) -> None:
    """Calculate the utilization of a new clock pulse.

    `processor` is the processor to fill the utilization of whose units
                at the current clock pulse.
    `program` is the program to execute.
    `util_info` is the unit utilization information to fill.
    `issue_rec` is the issue record.

    """
    _flush_outputs(_get_out_ports(processor), util_info)
    _mov_flights(chain(
        processor.out_ports, processor.internal_units), program, util_info)
    _fill_inputs(
        _build_cap_map(chain(processor.in_out_ports, processor.in_ports)),
        program, util_info, issue_rec)


def _fill_inputs(cap_unit_map: Mapping[ICaseString, Iterable[UnitModel]],
                 program: Sequence[HwInstruction], util_info: BagValDict,
                 issue_rec: _IssueInfo) -> None:
    """Fetch new program instructions into the pipeline.

    `cap_unit_map` is the mapping between capabilities and units.
    `program` is the program to fill the input units from whose
              instructions.
    `util_info` is the unit utilization information.
    `issue_rec` is the issue record.

    """
    prog_len = len(program)

    while issue_rec.entered < prog_len and _accept_instr(
            issue_rec.entered,
            cap_unit_map.get(program[issue_rec.entered].categ, []), util_info):
        issue_rec.bump_input()


def _fill_unit(unit: FuncUnit, program: Sequence[HwInstruction],
               util_info: BagValDict) -> None:
    """Fill an output with instructions from its predecessors.

    `unit` is the destination unit to fill.
    `program` is the master instruction list.
    `util_info` is the unit utilization information.

    """
    candidates = _get_candidates(unit, program, util_info)
    # instructions sorted by program index
    _mov_candidates(candidates, unit.model.name, util_info)
    # Need to sort instructions by their index in the host in a
    # descending order.
    _clr_src_units(sorted(candidates, key=lambda candid: candid.index_in_host,
                          reverse=True), util_info)


def _flush_output(out_unit: ICaseString, util_info: BagValDict) -> None:
    """Flush the output unit in preparation for a new cycle.

    `out_unit` is the output processing unit.
    `util_info` is the unit utilization information.

    """
    instr_indices = reversed(range(len(util_info[out_unit])))

    for instr_index in instr_indices:
        if util_info[out_unit][instr_index].stalled == StallState.NO_STALL:
            del util_info[out_unit][instr_index]


def _flush_outputs(
        out_units: Iterable[UnitModel], util_info: BagValDict) -> None:
    """Flush output units in preparation for a new cycle.

    `out_units` are the output processing units.
    `util_info` is the unit utilization information.

    """
    for cur_out in out_units:
        _flush_output(cur_out.name, util_info)


def _get_accepted(
        instructions: Iterable[InstrState], program: Sequence[HwInstruction],
        capabilities: typing.Container[ICaseString]) -> Iterable[int]:
    """Generate an iterator over compatible instructions.

    `instructions` are the instructions to filter.
    `program` is the master instruction list.
    `capabilities` are the capabilities to match instructions against.
    The function returns an iterator over the instruction indices.

    """
    return map(operator.itemgetter(0), filter(
        lambda instr: instr[1].stalled != StallState.DATA and program[
            instr[1].instr].categ in capabilities, enumerate(instructions)))


def _get_candidates(unit: FuncUnit, program: Sequence[HwInstruction],
                    util_info: BagValDict) -> List[_HostedInstr]:
    """Find candidate instructions in the predecessors of a unit.

    `unit` is the unit to match instructions from predecessors against.
    `program` is the master instruction list.
    `util_info` is the unit utilization information.

    """
    candidates = (_get_new_guests(pred.name, _get_accepted(util_info[
        pred.name], program, unit.model.capabilities)) for pred in
                  unit.predecessors if pred.name in util_info)
    return heapq.nsmallest(_space_avail(unit.model, util_info), chain(
        *candidates), key=lambda instr_info: util_info[instr_info.host][
            instr_info.index_in_host].instr)


def _get_new_guests(src_unit: ICaseString,
                    instructions: Iterable[int]) -> Iterable[_HostedInstr]:
    """Prepare new hosted instructions.

    `src_unit` is the old host of instructions.
    `instructions` are the new instructions to be hosted.

    """
    return map(lambda instr: _HostedInstr(src_unit, instr), instructions)


def _get_out_ports(processor: ProcessorDesc) -> Iterable[UnitModel]:
    """Find all units at the processor output boundary.

    `processor` is the processor to find whose output ports.
    The function returns an iterable over all ports at the output
    boundary.

    """
    return chain(processor.in_out_ports,
                 map(lambda port: port.model, processor.out_ports))


def _mov_candidate(candidate: InstrState, unit: ICaseString,
                   util_info: BagValDict) -> None:
    """Move a candidate instruction between units.

    `candidate` is the candidate instruction to move.
    `unit` is the destination unit.
    `util_info` is the unit utilization information.

    """
    candidate.stalled = StallState.NO_STALL
    util_info[unit].append(candidate)


def _mov_candidates(candidates: Iterable[_HostedInstr], unit: ICaseString,
                    util_info: BagValDict) -> None:
    """Move candidate instructions between units.

    `candidates` are the candidate instructions to move.
    `unit` is the destination unit.
    `util_info` is the unit utilization information.

    """
    for cur_candid in candidates:
        _mov_candidate(util_info[cur_candid.host][cur_candid.index_in_host],
                       unit, util_info)


def _mov_flights(dst_units: Iterable[FuncUnit], program:
                 Sequence[HwInstruction], util_info: BagValDict) -> None:
    """Move the instructions inside the pipeline.

    `dst_units` are the destination processing units.
    `program` is the master instruction list.
    `util_info` is the unit utilization information.

    """
    for cur_dst in dst_units:
        _fill_unit(cur_dst, program, util_info)


def _regs_accessed(rd_lock: bool, instr: int, registers: Iterable[ICaseString],
                   acc_queues: Mapping[ICaseString, RegAccessQueue]) -> bool:
    """Check if all needed registers can be accessed.

    `rd_lock` is the unit read lock.
    `instr` is the index of the instruction to check whose access to
            registers.
    `registers` are the instruction registers.
    `acc_queues` are the planned access queues for registers.

    """
    return not rd_lock or all(map(lambda src: acc_queues[src].can_access(
        AccessType.READ, instr), registers))


def _run_cycle(program: Sequence[HwInstruction], acc_queues:
               Mapping[ICaseString, RegAccessQueue], hw_info: HwSpec, util_tbl:
               MutableSequence[BagValDict], issue_rec: _IssueInfo) -> None:
    """Run a single clock cycle.

    `program` is the program to run whose instructions.
    `acc_queues` are the planned access queues for registers.
    `hw_info` is the processor information.
    `util_tbl` is the utilization table.
    `issue_rec` is the issue record.

    """
    old_util = util_tbl[-1] if util_tbl else BagValDict()
    cp_util = copy.deepcopy(old_util)
    _fill_cp_util(hw_info.processor_desc, program, cp_util, issue_rec)
    _chk_hazards(
        old_util, cp_util.items(), hw_info.name_unit_map, program, acc_queues)
    _chk_full_stall(old_util, cp_util, issue_rec.entered)
    issue_rec.pump_outputs(
        _count_outputs(_get_out_ports(hw_info.processor_desc), cp_util))
    util_tbl.append(cp_util)


def _space_avail(unit: UnitModel, util_info: BagValDict) -> int:
    """Calculate the free space for receiving instructions in the unit.

    `unit` is the unit to test whose free space.
    `util_info` is the unit utilization information.

    """
    return unit.width - len(util_info[unit.name])


def _stall_unit(
        unit_locks: processor_utils.units.LockInfo,
        trans_util: _TransitionUtil, program: Sequence[HwInstruction],
        acc_queues: Mapping[ICaseString, RegAccessQueue], reqs_to_clear:
        typing.MutableMapping[ICaseString, MutableSequence[int]]) -> None:
    """Mark instructions in the given unit as stalled as needed.

    `unit_locks` are the unit lock information.
    `trans_util` is the unit utilization transition information of the
                 current and previous clock pulses.
    `program` is the master instruction list.
    `acc_queues` are the planned access queues for registers.
    `reqs_to_clear` are the requests to be cleared from the access
                    queues.

    """
    for instr in trans_util.new_util:
        instr.stalled = _clr_data_stall(
            unit_locks.wr_lock, reqs_to_clear.setdefault(
                program[instr.instr].destination, []), instr.instr,
            trans_util.old_util) if _regs_accessed(
                unit_locks.rd_lock, instr.instr, program[
                    instr.instr].sources, acc_queues) else StallState.DATA


def _update_clears(reg_clears: MutableSequence[int], instr: int) -> None:
    """Update the list of register accesses to be cleared.

    `reqs_to_clear` are the requests to be cleared from the access
                    queues.
    `instr` is the index of the instruction to unstall.

    """
    reg_clears.append(instr)<|MERGE_RESOLUTION|>--- conflicted
+++ resolved
@@ -66,11 +66,7 @@
 
     """Stalled processor error"""
 
-<<<<<<< HEAD
-    def __init__(self, msg_tmpl: str, stalled_state: int) -> None:
-=======
-    def __init__(self, msg_tmpl, fed_commands):
->>>>>>> fc7c729d
+    def __init__(self, msg_tmpl: str, fed_commands: int) -> None:
         """Create a stalled processor error.
 
         `self` is this stalled processor error.
@@ -83,19 +79,11 @@
         # Casting dictionary values since the type hint in typeshed for
         # Template.substitute unnecessarily stipulates this.
         RuntimeError.__init__(self, string.Template(msg_tmpl).substitute(
-<<<<<<< HEAD
-            {self.STATE_KEY: str(stalled_state)}))
-        self._stalled_state = stalled_state
+            {self.STATE_KEY: str(fed_commands)}))
+        self._fed_commands = fed_commands
 
     @property
-    def processor_state(self) -> int:
-=======
-            {self.STATE_KEY: fed_commands}))
-        self._fed_commands = fed_commands
-
-    @property
-    def fed_commands(self):
->>>>>>> fc7c729d
+    def fed_commands(self) -> int:
         """Stalled processor state
 
         `self` is this stalled processor error.
