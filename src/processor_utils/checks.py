# -*- coding: utf-8 -*-

"""processor sanity checks"""

############################################################
#
# Copyright 2017, 2019, 2020 Mohammed El-Afifi
# This file is part of processorSim.
#
# processorSim is free software: you can redistribute it and/or modify
# it under the terms of the GNU Lesser General Public License as
# published by the Free Software Foundation, either version 3 of the
# License, or (at your option) any later version.
#
# processorSim is distributed in the hope that it will be useful,
# but WITHOUT ANY WARRANTY; without even the implied warranty of
# MERCHANTABILITY or FITNESS FOR A PARTICULAR PURPOSE.  See the
# GNU Lesser General Public License for more details.
#
# You should have received a copy of the GNU Lesser General Public
# License along with processorSim.  If not, see
# <http://www.gnu.org/licenses/>.
#
# program:      processor simulator
#
# file:         checks.py
#
# function:     chk_caps, chk_cycles and chk_non_empty
#
# description:  contains processor structure analysis and checking
#               routines
#
# author:       Mohammed El-Afifi (ME)
#
# environment:  Visual Studdio Code 1.41.1, python 3.7.6, Fedora release
#               31 (Thirty One)
#
# notes:        This is a private program.
#
############################################################

import itertools
import operator
import typing
from typing import AbstractSet, Callable, Dict, Iterable, Iterator, List, \
    Mapping, MutableMapping, Sequence, Tuple

import attr
import networkx
from networkx import DiGraph, Graph

import container_utils
from str_utils import ICaseString
from . import exception
from .exception import BlockedCapError, ComponentInfo, MultilockError
from . import port_defs
from . import units
from .units import UNIT_CAPS_KEY, UNIT_WIDTH_KEY
_OLD_NODE_KEY = "old_node"
_T = typing.TypeVar("_T")


def chk_caps(processor: DiGraph) -> None:
    """Perform per-capability checks.

    `processor` is the processor to check whose capabilities.

    """
    cap_checks = [lambda cap_graph, post_ord, cap, in_ports, out_ports:
                  _chk_multilock(cap_graph, post_ord, cap, in_ports)]

    if processor.number_of_nodes() > 1:
        cap_checks.append(
            lambda cap_graph, post_ord, cap, in_ports, out_ports:
            _chk_cap_flow(_get_anal_graph(cap_graph),
                          ComponentInfo(cap, "Capability " + cap), in_ports,
                          out_ports, lambda port: "port " + port))

    _do_cap_checks(processor, cap_checks)


def chk_cycles(processor: Graph) -> None:
    """Check the given processor for cycles.

    `processor` is the processor to check.
    The function raises a NetworkXUnfeasible if the processor isn't a
    DAG.

    """
    if not networkx.is_directed_acyclic_graph(processor):
        raise networkx.NetworkXUnfeasible()


def chk_non_empty(processor: typing.Container[object],
                  in_ports: Tuple[object, ...]) -> None:
    """Check if the processor still has input ports.

    `processor` is the processor to check.
    `in_ports` are the processor original input ports.
    The function raises an EmptyProcError if no input ports still exist.

    """
    try:
        next(filter(lambda port: port in processor, in_ports))
    except StopIteration:  # No ports exist.
        raise exception.EmptyProcError("No input ports found")


@attr.s(auto_attribs=True, frozen=True)
class _SatInfo:

    """Lock saturation information"""

    read_lock: int

    write_lock: int


@attr.s(auto_attribs=True, frozen=True)
class _PathDescriptor:

    """Path descriptor in multi-lock analysis"""

    @classmethod
    def make_read_desc(
            cls, capability: object, start: object) -> "_PathDescriptor":
        """Create a read lock path description.

        `cls` is the created object class.
        `capability` is the path capability.
        `start` is the path start unit.

        """
        return cls(
            lambda sat_info: sat_info.read_lock, "read", capability, start)

    @classmethod
    def make_write_desc(
            cls, capability: object, start: object) -> "_PathDescriptor":
        """Create a write lock path description.

        `cls` is the created object class.
        `capability` is the path capability.
        `start` is the path start unit.

        """
        return cls(
            lambda sat_info: sat_info.write_lock, "write", capability, start)

    selector: typing.Callable[[_SatInfo], int]

    lock_type: object

    capability: object

    start: object


@attr.s(auto_attribs=True, frozen=True)
class _PathLockCalc:

    """Path lock calculator"""

    def calc_lock(self, lock_key: object, path_desc_fact:
                  Callable[[object, object], _PathDescriptor]) -> int:
        """Calculate the path lock.

        `self` is this path lock calculator.
        `lock_key` is the lock key in the unit.
        `path_desc_fact` is the path description factory function.

        """
        return self._calc_path_lock(self._start_unit[lock_key], path_desc_fact(
            self._capability, self._start_name))

    def _get_tail_lock(self, path_desc: _PathDescriptor) -> int:
        """Get the common lock of tail paths.

        `self` is this path lock calculator.
        `path_desc` is the path descriptor.
        The method returns the lock of successor paths, which has to be
        the same for all units. If the paths have different locks, the
        method raises a MultilockError. If the given list of units is
        empty, the method returns a negative value.

        """
        one_lock = -1

        for cur_succ in self._succ_lst:
            one_lock = self._update_lock(one_lock, path_desc.selector(
                self._path_locks[cur_succ]), path_desc)

        return one_lock

    def _calc_path_lock(
            self, unit_lock: bool, path_desc: _PathDescriptor) -> int:
        """Calculate the path lock.

        `self` is this path lock calculator.
        `unit_lock` is the lock status of the unit.
        `path_desc` is the path descriptor.
        The method raises a MultilockError if any path originating from
        the start unit has multiple locks or differnt paths have
        different locks.

        """
        path_lock = 1 if unit_lock else 0
        tail_lock = self._get_tail_lock(path_desc)

        if tail_lock >= 0:
            path_lock += tail_lock

        self._chk_seg_lock(path_lock, path_desc)
        return path_lock

    @staticmethod
    def _chk_seg_lock(seg_lock: int, seg_desc: _PathDescriptor) -> None:
        """Check if the segment has exceeded the maximum allowed lock.

        `seg_desc` is the segment descriptor.
        `seg_lock` is the segment lock.
        The method raises a MultilockError if the segment has multiple
        locks.

        """
        if seg_lock > 1:
            raise MultilockError(
                f"Found a path passing through ${MultilockError.START_KEY} "
                f"with multiple ${MultilockError.LOCK_TYPE_KEY} locks for "
                f"capability ${MultilockError.CAP_KEY}.", seg_desc.start,
                seg_desc.lock_type, seg_desc.capability)

    @staticmethod
    def _update_lock(
            old_lock: int, new_lock: int, path_desc: _PathDescriptor) -> int:
        """Update the lock based on the current and proposed values.

        `old_lock` is the lock value so far.
        `new_lock` is the new proposed lock value.
        `path_desc` is the descriptor of the path for which the lock is
                    updated.
        The method initializes the current lock value if it hasn't
        already been initialized, otherwise it makes sure the new value
        matches the old one. If the new value is different from the
        current one, the method raises a MultilockError. The method
        returns the updated lock.

        """
        if old_lock < 0 or new_lock == old_lock:
            return new_lock

        raise MultilockError(
            f"Paths passing through ${MultilockError.START_KEY} have different"
            f" ${MultilockError.LOCK_TYPE_KEY} locks for capability "
            f"${MultilockError.CAP_KEY}.", path_desc.start,
            path_desc.lock_type, path_desc.capability)

    _start_unit: Mapping[object, bool]

    _succ_lst: typing.Collection[object]

    _capability: object

    _start_name: object

    _path_locks: Mapping[object, _SatInfo]


def _add_port_link(graph: Graph, old_port: object, new_port: object) -> None:
    """Add a link between old and new ports.

    `graph` is the graph containing ports.
    `old_port` is the old port.
    `new_port` is the new port.

    """
    graph.nodes[new_port][UNIT_WIDTH_KEY] += graph.nodes[old_port][
        UNIT_WIDTH_KEY]
    graph.add_edge(old_port, new_port)


def _aug_out_ports(processor: Graph, out_ports: Sequence[object]) -> object:
    """Unify the output ports in the processor.

    `processor` is the processor containing the output ports.
    `out_ports` are the output ports to weld.
    The function connects several output ports into a single output port
    and returns that single port.

    """
    return _aug_terminals(processor, out_ports)


def _aug_terminals(graph: Graph, ports: Sequence[object]) -> object:
    """Unify terminals indicated by degrees in the graph.

    `graph` is the graph containing terminals.
    `ports` are the terminals to unify.
    The function tries to connect several terminals into a single new
    terminal. The function returns the newly added port.

    """
    return ports[0] if len(ports) == 1 else _unify_ports(graph, ports)


def _cap_in_edge(processor: Graph, capability: object,
                 edge: Tuple[object, object]) -> bool:
    """Check if the given capability is supported by the edge.

    `processor` is the processor containing the edge.
    `capability` is the capability to check.
    `edge` is the edge to check.

    """
    return all(
        map(lambda unit: _cap_in_unit(processor, capability, unit), edge))


def _cap_in_unit(processor: Graph, capability: object, unit: object) -> bool:
    """Check if the given capability is supported by the unit.

    `processor` is the processor containing the unit.
    `capability` is the capability to check.
    `unit` is the unit to check.

    """
    return capability in processor.nodes[unit][UNIT_CAPS_KEY]


def _chk_cap_flow(anal_graph: DiGraph, capability_info: ComponentInfo,
                  in_ports: Iterable[ICaseString], out_ports: Iterable[object],
                  port_name_func: Callable[[ICaseString], object]) -> None:
    """Check the flow capacity for the given capability and ports.

    `anal_graph` is the analysis graph.
    `capability_info` is the capability information.
    `in_ports` are the input ports supporting the given capability.
    `out_ports` are the output ports of the original processor.
    `port_name_func` is the port reporting name function.
    The function raises a BlockedCapError if the capability through any
    input port can't flow with full or partial capacity from this input
    port to the output ports.

    """
    unit_anal_map = {unit_attrs[_OLD_NODE_KEY]: unit for unit,
                     unit_attrs in anal_graph.nodes(True)}
    unified_out = _aug_out_ports(
        anal_graph, [unit_anal_map[port] for port in out_ports])
    unified_out = _split_nodes(anal_graph)[unified_out]
    _dist_edge_caps(anal_graph)

    for cur_port in in_ports:
        _chk_unit_flow(networkx.maximum_flow_value(
            anal_graph, unit_anal_map[cur_port], unified_out), capability_info,
                       ComponentInfo(cur_port, port_name_func(cur_port)))


def _chk_in_lock(in_lock_info: _SatInfo, path_desc: _PathDescriptor) -> None:
    """Check if paths from the input port don't have exactly one lock.

    `in_lock_info` is the input lock information.
    `path_desc` is the path descriptor.
    The function raises a MultilockError if any paths with multiple
    locks exist at the given port.

    """
    if not path_desc.selector(in_lock_info):
        raise MultilockError(
            f"Found a path starting at input port ${MultilockError.START_KEY} "
            f"with no ${MultilockError.LOCK_TYPE_KEY} locks for capability "
            f"${MultilockError.CAP_KEY}.", path_desc.start,
            path_desc.lock_type, path_desc.capability)


def _chk_in_locks(in_ports: Iterable[object], path_locks:
                  Mapping[object, _SatInfo], capability: object) -> None:
    """Check if paths from input ports don't have exactly one lock.

    `in_ports` are the input ports to check whose locks.
    `path_locks` are the map from a unit to the information of the path
                 with maximum locks.
    `capability` is the capability for which input paths are inspected.
    The function raises a MultilockError if any paths with multiple
    locks exist at any port.

    """
    for cur_port in in_ports:
        for path_desc_fact in [_PathDescriptor.make_read_desc,
                               _PathDescriptor.make_write_desc]:
            _chk_in_lock(
                path_locks[cur_port], path_desc_fact(capability, cur_port))


def _chk_multilock(processor: DiGraph, post_ord: Iterable[object],
                   capability: object, in_ports: Iterable[object]) -> None:
    """Check if the processor has paths with multiple locks.

    `processor` is the processor to check for multi-lock paths.
    `post_ord` is the post-order of the processor functional units.
    `capability` is the capability of lock paths under consideration.
    `in_ports` are the input ports supporting the given capability.
    The function raises a MultilockError if any paths with multiple
    locks exist.

    """
    path_locks: Dict[object, _SatInfo] = {}

    for unit in post_ord:
        _chk_path_locks(unit, processor, path_locks, capability)

    _chk_in_locks(in_ports, path_locks, capability)


def _chk_path_locks(
        start: object, processor: DiGraph, path_locks:
        MutableMapping[object, _SatInfo], capability: object) -> None:
    """Check if paths from the given start unit contains multiple locks.

    `start` is the starting unit of paths to check.
    `processor` is the processor containing the start unit.
    `path_locks` are the map from a unit to the information of the path
                 with maximum locks.
    `capability` is the capability of lock paths under consideration.
    The function raises a MultilockError if any paths originating from
    the given unit have multiple locks.

    """
    succ_lst = list(processor.successors(start))
<<<<<<< HEAD
    sat_params = map(lambda calc_params: _PathLockCalc(
        processor.nodes[start], succ_lst, capability, start,
        path_locks).calc_lock(*calc_params),
                     [(units.UNIT_RLOCK_KEY, _PathDescriptor.make_read_desc),
                      (units.UNIT_WLOCK_KEY, _PathDescriptor.make_write_desc)])
=======
    sat_params = itertools.starmap(
        _PathLockCalc(processor.nodes[start], succ_lst, capability, start,
                      path_locks).calc_lock,
        [[units.UNIT_RLOCK_KEY, _PathDescriptor.make_read_desc],
         [units.UNIT_WLOCK_KEY, _PathDescriptor.make_write_desc]])
>>>>>>> a9f1b7fc
    path_locks[start] = _SatInfo(*sat_params)


def _chk_unit_flow(min_width: bool, capability_info: ComponentInfo,
                   port_info: ComponentInfo) -> None:
    """Check the flow volume from an input port to outputs.

    `min_width` is the minimum bus width.
    `capability_info` is the information of the capability whose flow is
                      checked.
    `port_info` is the information of the port the flow is checked
                starting from.
    The function raises a BlockedCapError if the minimum bus width is
    zero.

    """
    if not min_width:
        raise BlockedCapError(
            f"${BlockedCapError.CAPABILITY_KEY} blocked from "
            f"${BlockedCapError.PORT_KEY}", exception.CapPortInfo(
                capability_info, port_info))


def _coll_cap_edges(graph: DiGraph) -> typing.FrozenSet[_T]:
    """Collect capping edges from the given graph.

    `graph` is the graph to collect edges from.
    The function returns capping edges. A capping edge is the sole edge
    on either side of a node that determines the maximum flow through
    the node.

    """
    out_degrees = graph.out_degree()
    cap_edges = map(lambda in_deg: _get_cap_edge(
        graph.in_edges(in_deg[0]), graph.out_edges(in_deg[0])),
                    filter(lambda in_deg: in_deg[1] == 1 or
                           out_degrees[in_deg[0]] == 1, graph.in_degree()))
    return frozenset(cap_edges)


def _dist_edge_caps(graph: DiGraph) -> None:
    """Distribute capacities over edges as needed.

    `graph` is the graph containing edges.
    The function distributes capacities over capping edges.

    """
    _set_capacities(graph, _coll_cap_edges(graph))


def _do_cap_checks(processor: DiGraph, cap_checks: Iterable[
        Callable[[DiGraph, Iterable[object], ICaseString,
                  Iterable[ICaseString], Iterable[object]], None]]) -> None:
    """Perform per-capability checks.

    `processor` is the processor to check.
    `cap_checks` are the checks to perform.

    """
    cap_units: AbstractSet[
        Tuple[ICaseString, List[ICaseString]]] = _get_cap_units(processor)
    out_ports = list(port_defs.get_out_ports(processor))
    post_ord = list(networkx.dfs_postorder_nodes(processor))

    for cap, in_ports in cap_units:
        for cur_chk in cap_checks:
            cur_chk(_make_cap_graph(processor, cap), _filter_by_cap(
                post_ord, cap, processor), cap, in_ports, out_ports)


def _filter_by_cap(post_ord: Iterable[object], capability: object,
                   processor: Graph) -> Iterator[object]:
    """Filter the given units by the specified capability.

    `post_ord` is the post-order of the processor functional units.
    `capability` is the capability to filter units by.
    `processor` is the processor containing the units.
    The function returns an iterable over only the units having the
    given capability.

    """
    return filter(
        lambda unit: _cap_in_unit(processor, capability, unit), post_ord)


def _get_anal_graph(processor: Graph) -> DiGraph:
    """Create a processor bus width analysis graph.

    `processor` is the processor to build an analysis graph from.

    """
    width_graph = DiGraph()
    hw_units = enumerate(processor)
    new_nodes: Dict[object, object] = {}

    for idx, unit in hw_units:
        _update_graph(idx, unit, processor, width_graph, new_nodes)

    width_graph.add_edges_from(map(lambda edge: operator.itemgetter(*edge)(
        new_nodes), processor.edges))
    return width_graph


def _get_cap_edge(in_edges: Iterable[_T], out_edges: Iterable[_T]) -> _T:
    """Select the capping edge.

    `in_edges` is an iterator over input edges.
    `out_edges` is an iterator over output edges.
    A capping edge is the sole edge on either side of a node that
    determines the maximum flow through the node. Either the input edges
    or the output edges must contain exactly one edge.

    """
    return _single_edge(iter(in_edges)) or next(iter(out_edges))


def _get_cap_units(processor: DiGraph) -> AbstractSet[
        Tuple[ICaseString, List[_T]]]:
    """Create a mapping between capabilities and supporting input ports.

    `processor` is the processor to create a capability-port map for.
    The function returns an iterable of tuples; each tuple represents a
    capability and its supporting units.

    """
    cap_unit_map: Dict[ICaseString, List[_T]] = {}
    in_ports: typing.Generator[_T, None, None] = port_defs.get_in_ports(
        processor)

    for cur_port in in_ports:
        for cur_cap in processor.nodes[cur_port][UNIT_CAPS_KEY]:
            cap_unit_map.setdefault(cur_cap, []).append(cur_port)

    return cap_unit_map.items()


def _make_cap_graph(processor: Graph, capability: object) -> DiGraph:
    """Create a graph condensed for the given capability.

    `processor` is the processor to create a graph from.
    `capability` is the capability to consider while constructing the
                 graph.
    The function creates a graph with all units in the original
    processor but only with edges connecting units having the given
    capability in common.

    """
    cap_graph = DiGraph(
        filter(lambda edge: _cap_in_edge(processor, capability, edge),
               processor.edges))
    cap_graph.add_nodes_from(processor.nodes(True))
    return cap_graph


def _mov_out_link(
        graph: Graph, link: Tuple[object, object], new_node: object) -> None:
    """Move an outgoing link from an old node to a new one.

    `graph` is the graph containing the nodes.
    `link` is the outgoing link to move.
    `new_node` is the node to move the outgoing link to.

    """
    graph.add_edge(new_node, link[1])
    graph.remove_edge(*link)


def _mov_out_links(graph: Graph, out_links: Iterable[Tuple[object, object]],
                   new_node: object) -> None:
    """Move outgoing links from an old node to a new one.

    `graph` is the graph containing the nodes.
    `out_links` are the outgoing links to move.
    `new_node` is the node to move the outgoing links to.

    """
    for cur_link in out_links:
        _mov_out_link(graph, cur_link, new_node)


def _set_capacities(
        graph: Graph, cap_edges: Iterable[Tuple[object, object]]) -> None:
    """Assign capacities to capping edges.

    `graph` is the graph containing edges.
    `cap_edges` are the capping edges.

    """
    for cur_edge in cap_edges:
        graph[cur_edge[0]][cur_edge[1]]["capacity"] = min(
            map(lambda unit: graph.nodes[unit][UNIT_WIDTH_KEY], cur_edge))


def _single_edge(edges: Iterator[_T]) -> typing.Optional[_T]:
    """Select the one and only edge.

    `edges` are an iterator over edges.
    The function returns the only edge in the given edges, or None if
    the edges don't contain exactly a single edge.

    """
    only_edge = next(edges, None)
    return only_edge and (None if next(edges, None) else only_edge)


def _split_node(graph: DiGraph, old_node: object, new_node: object) -> object:
    """Split a node into old and new ones.

    `graph` is the graph containing the node to be split.
    `old_node` is the existing node.
    `new_node` is the node added after splitting.
    The function returns the new node.

    """
    graph.add_node(
        new_node, **{UNIT_WIDTH_KEY: graph.nodes[old_node][UNIT_WIDTH_KEY]})
    _mov_out_links(graph, list(graph.out_edges(old_node)), new_node)
    graph.add_edge(old_node, new_node)
    return new_node


def _split_nodes(graph: DiGraph) -> Dict[object, object]:
    """Split nodes in the given graph as necessary.

    `graph` is the graph containing nodes.
    The function splits nodes having multiple links on one side and a
    non-capping link on the other. A link on one side is capping if it's
    the only link on this side.
    The function returns a dictionary mapping each unit to its output
    twin(if one was created) or itself if it wasn't split.

    """
    out_degrees = graph.out_degree()
    in_degrees = list(graph.in_degree())
    return {unit: _split_node(graph, unit, len(
        out_degrees) + unit) if twin != 1 and out_degrees[unit] != 1 and (
            twin or out_degrees[unit]) else unit for unit, twin in in_degrees}


def _unify_ports(graph: Graph, ports: Iterable[object]) -> int:
    """Unify ports in the graph.

    `graph` is the graph containing terminals.
    `ports` are the ports to unify.
    The function returns the new port.

    """
    unified_port = graph.number_of_nodes()
    graph.add_node(unified_port, **{UNIT_WIDTH_KEY: 0})

    for cur_port in ports:
        _add_port_link(graph, cur_port, unified_port)

    return unified_port


def _update_graph(idx: object, unit: object, processor: Graph, width_graph:
                  Graph, unit_idx_map: MutableMapping[object, object]) -> None:
    """Update width graph structures.

    `idx` is the unit index.
    `unit` is the unit name.
    `processor` is the original processor.
    `width_graph` is the bus width analysis graph.
    `unit_idx_map` is the mapping between unit names and indices.

    """
    width_graph.add_node(idx, **container_utils.concat_dicts(
        processor.nodes[unit], {_OLD_NODE_KEY: unit}))
    unit_idx_map[unit] = idx<|MERGE_RESOLUTION|>--- conflicted
+++ resolved
@@ -426,19 +426,11 @@
 
     """
     succ_lst = list(processor.successors(start))
-<<<<<<< HEAD
-    sat_params = map(lambda calc_params: _PathLockCalc(
-        processor.nodes[start], succ_lst, capability, start,
-        path_locks).calc_lock(*calc_params),
-                     [(units.UNIT_RLOCK_KEY, _PathDescriptor.make_read_desc),
-                      (units.UNIT_WLOCK_KEY, _PathDescriptor.make_write_desc)])
-=======
     sat_params = itertools.starmap(
         _PathLockCalc(processor.nodes[start], succ_lst, capability, start,
                       path_locks).calc_lock,
-        [[units.UNIT_RLOCK_KEY, _PathDescriptor.make_read_desc],
-         [units.UNIT_WLOCK_KEY, _PathDescriptor.make_write_desc]])
->>>>>>> a9f1b7fc
+        [(units.UNIT_RLOCK_KEY, _PathDescriptor.make_read_desc),
+         (units.UNIT_WLOCK_KEY, _PathDescriptor.make_write_desc)])
     path_locks[start] = _SatInfo(*sat_params)
 
 
