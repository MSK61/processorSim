{
    "_meta": {
        "hash": {
            "sha256": "9d64143b8da90cc7fa87e324972ec6189dfd560a3e7b418cf78a6237712c89ad"
        },
        "pipfile-spec": 6,
        "requires": {
            "python_version": "3.7"
        },
        "sources": [
            {
                "name": "pypi",
                "url": "https://pypi.org/simple",
                "verify_ssl": true
            }
        ]
    },
    "default": {
        "decorator": {
            "hashes": [
                "sha256:54c38050039232e1db4ad7375cfce6748d7b41c29e95a081c8a6d2c30364a2ce",
                "sha256:5d19b92a3c8f7f101c8dd86afd86b0f061a8ce4540ab8cd401fa2542756bce6d"
            ],
            "version": "==4.4.1"
        },
        "networkx": {
            "hashes": [
                "sha256:cdfbf698749a5014bf2ed9db4a07a5295df1d3a53bf80bf3cbd61edf9df05fa1",
                "sha256:f8f4ff0b6f96e4f9b16af6b84622597b5334bf9cae8cf9b2e42e7985d5c95c64"
            ],
            "index": "pypi",
            "version": "==2.4"
        },
        "pyyaml": {
            "hashes": [
                "sha256:0113bc0ec2ad727182326b61326afa3d1d8280ae1122493553fd6f4397f33df9",
                "sha256:01adf0b6c6f61bd11af6e10ca52b7d4057dd0be0343eb9283c878cf3af56aee4",
                "sha256:5124373960b0b3f4aa7df1707e63e9f109b5263eca5976c66e08b1c552d4eaf8",
                "sha256:5ca4f10adbddae56d824b2c09668e91219bb178a1eee1faa56af6f99f11bf696",
                "sha256:7907be34ffa3c5a32b60b95f4d95ea25361c951383a894fec31be7252b2b6f34",
                "sha256:7ec9b2a4ed5cad025c2278a1e6a19c011c80a3caaac804fd2d329e9cc2c287c9",
                "sha256:87ae4c829bb25b9fe99cf71fbb2140c448f534e24c998cc60f39ae4f94396a73",
                "sha256:9de9919becc9cc2ff03637872a440195ac4241c80536632fffeb6a1e25a74299",
                "sha256:a5a85b10e450c66b49f98846937e8cfca1db3127a9d5d1e31ca45c3d0bef4c5b",
                "sha256:b0997827b4f6a7c286c01c5f60384d218dca4ed7d9efa945c3e1aa623d5709ae",
                "sha256:b631ef96d3222e62861443cc89d6563ba3eeb816eeb96b2629345ab795e53681",
                "sha256:bf47c0607522fdbca6c9e817a6e81b08491de50f3766a7a0e6a5be7905961b41",
                "sha256:f81025eddd0327c7d4cfe9b62cf33190e1e736cc6e97502b3ec425f574b3e7a8"
            ],
            "index": "pypi",
            "version": "==5.1.2"
        }
    },
    "develop": {
        "astroid": {
            "hashes": [
                "sha256:71ea07f44df9568a75d0f354c49143a4575d90645e9fead6dfb52c26a85ed13a",
                "sha256:840947ebfa8b58f318d42301cf8c0a20fd794a33b61cc4638e28e9e61ba32f42"
            ],
            "version": "==2.3.3"
        },
        "attrs": {
            "hashes": [
                "sha256:08a96c641c3a74e44eb59afb61a24f2cb9f4d7188748e76ba4bb5edfa3cb7d1c",
                "sha256:f7b7ce16570fe9965acd6d30101a28f62fb4a7f9e926b3bbc9b61f8b04247e72"
            ],
            "version": "==19.3.0"
        },
        "certifi": {
            "hashes": [
                "sha256:e4f3620cfea4f83eedc95b24abd9cd56f3c4b146dd0177e83a21b4eb49e21e50",
                "sha256:fd7c7c74727ddcf00e9acd26bba8da604ffec95bf1c2144e67aff7a8b50e6cef"
            ],
            "version": "==2019.9.11"
        },
        "chardet": {
            "hashes": [
                "sha256:84ab92ed1c4d4f16916e05906b6b75a6c0fb5db821cc65e70cbd64a3e2a5eaae",
                "sha256:fc323ffcaeaed0e0a02bf4d117757b98aed530d9ed4531e3e15460124c106691"
            ],
            "version": "==3.0.4"
        },
        "coverage": {
            "hashes": [
                "sha256:08907593569fe59baca0bf152c43f3863201efb6113ecb38ce7e97ce339805a6",
                "sha256:0be0f1ed45fc0c185cfd4ecc19a1d6532d72f86a2bac9de7e24541febad72650",
                "sha256:141f08ed3c4b1847015e2cd62ec06d35e67a3ac185c26f7635f4406b90afa9c5",
                "sha256:19e4df788a0581238e9390c85a7a09af39c7b539b29f25c89209e6c3e371270d",
                "sha256:23cc09ed395b03424d1ae30dcc292615c1372bfba7141eb85e11e50efaa6b351",
                "sha256:245388cda02af78276b479f299bbf3783ef0a6a6273037d7c60dc73b8d8d7755",
                "sha256:331cb5115673a20fb131dadd22f5bcaf7677ef758741312bee4937d71a14b2ef",
                "sha256:386e2e4090f0bc5df274e720105c342263423e77ee8826002dcffe0c9533dbca",
                "sha256:3a794ce50daee01c74a494919d5ebdc23d58873747fa0e288318728533a3e1ca",
                "sha256:60851187677b24c6085248f0a0b9b98d49cba7ecc7ec60ba6b9d2e5574ac1ee9",
                "sha256:63a9a5fc43b58735f65ed63d2cf43508f462dc49857da70b8980ad78d41d52fc",
                "sha256:6b62544bb68106e3f00b21c8930e83e584fdca005d4fffd29bb39fb3ffa03cb5",
                "sha256:6ba744056423ef8d450cf627289166da65903885272055fb4b5e113137cfa14f",
                "sha256:7494b0b0274c5072bddbfd5b4a6c6f18fbbe1ab1d22a41e99cd2d00c8f96ecfe",
                "sha256:826f32b9547c8091679ff292a82aca9c7b9650f9fda3e2ca6bf2ac905b7ce888",
                "sha256:93715dffbcd0678057f947f496484e906bf9509f5c1c38fc9ba3922893cda5f5",
                "sha256:9a334d6c83dfeadae576b4d633a71620d40d1c379129d587faa42ee3e2a85cce",
                "sha256:af7ed8a8aa6957aac47b4268631fa1df984643f07ef00acd374e456364b373f5",
                "sha256:bf0a7aed7f5521c7ca67febd57db473af4762b9622254291fbcbb8cd0ba5e33e",
                "sha256:bf1ef9eb901113a9805287e090452c05547578eaab1b62e4ad456fcc049a9b7e",
                "sha256:c0afd27bc0e307a1ffc04ca5ec010a290e49e3afbe841c5cafc5c5a80ecd81c9",
                "sha256:dd579709a87092c6dbee09d1b7cfa81831040705ffa12a1b248935274aee0437",
                "sha256:df6712284b2e44a065097846488f66840445eb987eb81b3cc6e4149e7b6982e1",
                "sha256:e07d9f1a23e9e93ab5c62902833bf3e4b1f65502927379148b6622686223125c",
                "sha256:e2ede7c1d45e65e209d6093b762e98e8318ddeff95317d07a27a2140b80cfd24",
                "sha256:e4ef9c164eb55123c62411f5936b5c2e521b12356037b6e1c2617cef45523d47",
                "sha256:eca2b7343524e7ba246cab8ff00cab47a2d6d54ada3b02772e908a45675722e2",
                "sha256:eee64c616adeff7db37cc37da4180a3a5b6177f5c46b187894e633f088fb5b28",
                "sha256:ef824cad1f980d27f26166f86856efe11eff9912c4fed97d3804820d43fa550c",
                "sha256:efc89291bd5a08855829a3c522df16d856455297cf35ae827a37edac45f466a7",
                "sha256:fa964bae817babece5aa2e8c1af841bebb6d0b9add8e637548809d040443fee0",
                "sha256:ff37757e068ae606659c28c3bd0d923f9d29a85de79bf25b2b34b148473b5025"
            ],
            "version": "==4.5.4"
        },
        "idna": {
            "hashes": [
                "sha256:c357b3f628cf53ae2c4c05627ecc484553142ca23264e593d327bcde5e9c3407",
                "sha256:ea8b7f6188e6fa117537c3df7da9fc686d485087abf6ac197f9c46432f7e4a3c"
            ],
            "version": "==2.8"
        },
        "importlib-metadata": {
            "hashes": [
                "sha256:aa18d7378b00b40847790e7c27e11673d7fed219354109d0e7b9e5b25dc3ad26",
                "sha256:d5f18a79777f3aa179c145737780282e27b508fc8fd688cb17c7a813e8bd39af"
            ],
            "markers": "python_version < '3.8'",
            "version": "==0.23"
        },
        "isort": {
            "hashes": [
                "sha256:54da7e92468955c4fceacd0c86bd0ec997b0e1ee80d97f67c35a78b719dccab1",
                "sha256:6e811fcb295968434526407adb8796944f1988c5b65e8139058f2014cbe100fd"
            ],
            "version": "==4.3.21"
        },
        "lazy-object-proxy": {
            "hashes": [
                "sha256:0c4b206227a8097f05c4dbdd323c50edf81f15db3b8dc064d08c62d37e1a504d",
                "sha256:194d092e6f246b906e8f70884e620e459fc54db3259e60cf69a4d66c3fda3449",
                "sha256:1be7e4c9f96948003609aa6c974ae59830a6baecc5376c25c92d7d697e684c08",
                "sha256:4677f594e474c91da97f489fea5b7daa17b5517190899cf213697e48d3902f5a",
                "sha256:48dab84ebd4831077b150572aec802f303117c8cc5c871e182447281ebf3ac50",
                "sha256:5541cada25cd173702dbd99f8e22434105456314462326f06dba3e180f203dfd",
                "sha256:59f79fef100b09564bc2df42ea2d8d21a64fdcda64979c0fa3db7bdaabaf6239",
                "sha256:8d859b89baf8ef7f8bc6b00aa20316483d67f0b1cbf422f5b4dc56701c8f2ffb",
                "sha256:9254f4358b9b541e3441b007a0ea0764b9d056afdeafc1a5569eee1cc6c1b9ea",
                "sha256:9651375199045a358eb6741df3e02a651e0330be090b3bc79f6d0de31a80ec3e",
                "sha256:97bb5884f6f1cdce0099f86b907aa41c970c3c672ac8b9c8352789e103cf3156",
                "sha256:9b15f3f4c0f35727d3a0fba4b770b3c4ebbb1fa907dbcc046a1d2799f3edd142",
                "sha256:a2238e9d1bb71a56cd710611a1614d1194dc10a175c1e08d75e1a7bcc250d442",
                "sha256:a6ae12d08c0bf9909ce12385803a543bfe99b95fe01e752536a60af2b7797c62",
                "sha256:ca0a928a3ddbc5725be2dd1cf895ec0a254798915fb3a36af0964a0a4149e3db",
                "sha256:cb2c7c57005a6804ab66f106ceb8482da55f5314b7fcb06551db1edae4ad1531",
                "sha256:d74bb8693bf9cf75ac3b47a54d716bbb1a92648d5f781fc799347cfc95952383",
                "sha256:d945239a5639b3ff35b70a88c5f2f491913eb94871780ebfabb2568bd58afc5a",
                "sha256:eba7011090323c1dadf18b3b689845fd96a61ba0a1dfbd7f24b921398affc357",
                "sha256:efa1909120ce98bbb3777e8b6f92237f5d5c8ea6758efea36a473e1d38f7d3e4",
                "sha256:f3900e8a5de27447acbf900b4750b0ddfd7ec1ea7fbaf11dfa911141bc522af0"
            ],
            "version": "==1.4.3"
        },
        "mccabe": {
            "hashes": [
                "sha256:ab8a6258860da4b6677da4bd2fe5dc2c659cff31b3ee4f7f5d64e79735b80d42",
                "sha256:dd8d182285a0fe56bace7f45b5e7d1a6ebcbf524e8f3bd87eb0f125271b8831f"
            ],
            "version": "==0.6.1"
        },
        "more-itertools": {
            "hashes": [
                "sha256:409cd48d4db7052af495b09dec721011634af3753ae1ef92d2b32f73a745f832",
                "sha256:92b8c4b06dac4f0611c0729b2f2ede52b2e1bac1ab48f089c7ddc12e26bb60c4"
            ],
            "version": "==7.2.0"
        },
        "mypy": {
            "hashes": [
                "sha256:1521c186a3d200c399bd5573c828ea2db1362af7209b2adb1bb8532cea2fb36f",
                "sha256:31a046ab040a84a0fc38bc93694876398e62bc9f35eca8ccbf6418b7297f4c00",
                "sha256:3b1a411909c84b2ae9b8283b58b48541654b918e8513c20a400bb946aa9111ae",
                "sha256:48c8bc99380575deb39f5d3400ebb6a8a1cb5cc669bbba4d3bb30f904e0a0e7d",
                "sha256:540c9caa57a22d0d5d3c69047cc9dd0094d49782603eb03069821b41f9e970e9",
                "sha256:672e418425d957e276c291930a3921b4a6413204f53fe7c37cad7bc57b9a3391",
                "sha256:6ed3b9b3fdc7193ea7aca6f3c20549b377a56f28769783a8f27191903a54170f",
                "sha256:9371290aa2cad5ad133e4cdc43892778efd13293406f7340b9ffe99d5ec7c1d9",
                "sha256:ace6ac1d0f87d4072f05b5468a084a45b4eda970e4d26704f201e06d47ab2990",
                "sha256:b428f883d2b3fe1d052c630642cc6afddd07d5cd7873da948644508be3b9d4a7",
                "sha256:d5bf0e6ec8ba346a2cf35cb55bf4adfddbc6b6576fcc9e10863daa523e418dbb",
                "sha256:d7574e283f83c08501607586b3167728c58e8442947e027d2d4c7dcd6d82f453",
                "sha256:dc889c84241a857c263a2b1cd1121507db7d5b5f5e87e77147097230f374d10b",
                "sha256:f4748697b349f373002656bf32fede706a0e713d67bfdcf04edf39b1f61d46eb"
            ],
            "markers": "python_version >= '3.5' and python_version < '3.8'",
            "version": "==0.740"
        },
        "mypy-extensions": {
            "hashes": [
                "sha256:090fedd75945a69ae91ce1303b5824f428daf5a028d2f6ab8a299250a846f15d",
                "sha256:2d82818f5bb3e369420cb3c4060a7970edba416647068eb4c5343488a6c604a8"
            ],
            "version": "==0.4.3"
        },
        "packaging": {
            "hashes": [
                "sha256:28b924174df7a2fa32c1953825ff29c61e2f5e082343165438812f00d3a7fc47",
                "sha256:d9551545c6d761f3def1677baf08ab2a3ca17c56879e70fecba2fc4dde4ed108"
            ],
            "version": "==19.2"
        },
        "pluggy": {
            "hashes": [
                "sha256:0db4b7601aae1d35b4a033282da476845aa19185c1e6964b25cf324b5e4ec3e6",
                "sha256:fa5fa1622fa6dd5c030e9cad086fa19ef6a0cf6d7a2d12318e10cb49d6d68f34"
            ],
            "version": "==0.13.0"
        },
        "py": {
            "hashes": [
                "sha256:64f65755aee5b381cea27766a3a147c3f15b9b6b9ac88676de66ba2ae36793fa",
                "sha256:dc639b046a6e2cff5bbe40194ad65936d6ba360b52b3c3fe1d08a82dd50b5e53"
            ],
            "version": "==1.8.0"
        },
        "pycodestyle": {
            "hashes": [
                "sha256:95a2219d12372f05704562a14ec30bc76b05a5b297b21a5dfe3f6fac3491ae56",
                "sha256:e40a936c9a450ad81df37f549d676d127b1b66000a6c500caa2b085bc0ca976c"
            ],
            "version": "==2.5.0"
        },
        "pyflakes": {
            "hashes": [
                "sha256:17dbeb2e3f4d772725c777fabc446d5634d1038f234e77343108ce445ea69ce0",
                "sha256:d976835886f8c5b31d47970ed689944a0262b5f3afa00a5a7b4dc81e5449f8a2"
            ],
            "version": "==2.1.1"
        },
        "pylint": {
            "hashes": [
                "sha256:3db5468ad013380e987410a8d6956226963aed94ecb5f9d3a28acca6d9ac36cd",
                "sha256:886e6afc935ea2590b462664b161ca9a5e40168ea99e5300935f6591ad467df4"
            ],
            "version": "==2.4.4"
        },
        "pyparsing": {
            "hashes": [
                "sha256:20f995ecd72f2a1f4bf6b072b63b22e2eb457836601e76d6e5dfcd75436acc1f",
                "sha256:4ca62001be367f01bd3e92ecbb79070272a9d4964dce6a48a82ff0b8bc7e683a"
            ],
            "version": "==2.4.5"
        },
        "pytest": {
            "hashes": [
                "sha256:1897d74f60a5d8be02e06d708b41bf2445da2ee777066bd68edf14474fc201eb",
                "sha256:f6a567e20c04259d41adce9a360bd8991e6aa29dd9695c5e6bd25a9779272673"
            ],
<<<<<<< HEAD
            "markers": "python_version >= '3.5'",
            "version": "==5.2.4"
=======
            "version": "==5.3.0"
>>>>>>> fc7c729d
        },
        "pytest-codestyle": {
            "hashes": [
                "sha256:48cfa2ea62cbf10d9e4b94828c23b21004b127f38fae73fe2b5315f1a02b7f0b"
            ],
            "index": "pypi",
            "version": "==2.0.0"
        },
        "pytest-cov": {
            "hashes": [
                "sha256:cc6742d8bac45070217169f5f72ceee1e0e55b0221f54bcf24845972d3a47f2b",
                "sha256:cdbdef4f870408ebdbfeb44e63e07eb18bb4619fae852f6e760645fa36172626"
            ],
            "index": "pypi",
            "version": "==2.8.1"
        },
        "pytest-flakes": {
            "hashes": [
                "sha256:341964bf5760ebbdde9619f68a17d5632c674c3f6903ef66daa0a4f540b3d143",
                "sha256:daaf319250eeefa8cb13b0ba78ffdda67926c4b6446a9e14f946b86d1ba6af23"
            ],
            "index": "pypi",
            "version": "==4.0.0"
        },
        "pytest-mypy": {
            "hashes": [
                "sha256:3b7b56912d55439d5f447cc609f91caac7f74f0f1c89f1379d04f06bac777c32",
                "sha256:5a5338cecff17f005b181546a13e282761754b481225df37f33d37f86ac5b304"
            ],
            "index": "pypi",
            "version": "==0.4.2"
        },
        "pytest-pylint": {
            "hashes": [
                "sha256:8c38ea779e540e27ec4378b0820d906006e09f4ac834defbd886abbf57c7d2ec",
                "sha256:a4f5e5007f88c2095dcac799e9f7eed3d7e7a2e657596e26093814980ff5fa20",
                "sha256:a574c246535308f8f6ceac10fa82f8fffffa837071f7985b22515895185700c1"
            ],
            "index": "pypi",
            "version": "==0.14.1"
        },
        "pytest-travis-fold": {
            "hashes": [
                "sha256:3fe15aa21ed14275e5a77814339281b3b618e350b98a43e7ac5d5bdcad8202cb",
                "sha256:5607df571232b257be644400be559afb9148af3a27576f8080f56cee915771b2"
            ],
            "index": "pypi",
            "version": "==1.3.0"
        },
        "python-coveralls": {
            "hashes": [
                "sha256:bfaf7811e7dc5628e83b6b162962a4e2485dbff184b30e49f380374ed1bcee55",
                "sha256:fb0ff49bb1551dac10b06bd55e9790287d898a0f1e2c959802235cae08dd0bff"
            ],
            "index": "pypi",
            "version": "==2.9.3"
        },
        "pyyaml": {
            "hashes": [
                "sha256:0113bc0ec2ad727182326b61326afa3d1d8280ae1122493553fd6f4397f33df9",
                "sha256:01adf0b6c6f61bd11af6e10ca52b7d4057dd0be0343eb9283c878cf3af56aee4",
                "sha256:5124373960b0b3f4aa7df1707e63e9f109b5263eca5976c66e08b1c552d4eaf8",
                "sha256:5ca4f10adbddae56d824b2c09668e91219bb178a1eee1faa56af6f99f11bf696",
                "sha256:7907be34ffa3c5a32b60b95f4d95ea25361c951383a894fec31be7252b2b6f34",
                "sha256:7ec9b2a4ed5cad025c2278a1e6a19c011c80a3caaac804fd2d329e9cc2c287c9",
                "sha256:87ae4c829bb25b9fe99cf71fbb2140c448f534e24c998cc60f39ae4f94396a73",
                "sha256:9de9919becc9cc2ff03637872a440195ac4241c80536632fffeb6a1e25a74299",
                "sha256:a5a85b10e450c66b49f98846937e8cfca1db3127a9d5d1e31ca45c3d0bef4c5b",
                "sha256:b0997827b4f6a7c286c01c5f60384d218dca4ed7d9efa945c3e1aa623d5709ae",
                "sha256:b631ef96d3222e62861443cc89d6563ba3eeb816eeb96b2629345ab795e53681",
                "sha256:bf47c0607522fdbca6c9e817a6e81b08491de50f3766a7a0e6a5be7905961b41",
                "sha256:f81025eddd0327c7d4cfe9b62cf33190e1e736cc6e97502b3ec425f574b3e7a8"
            ],
            "index": "pypi",
            "version": "==5.1.2"
        },
        "requests": {
            "hashes": [
                "sha256:11e007a8a2aa0323f5a921e9e6a2d7e4e67d9877e85773fba9ba6419025cbeb4",
                "sha256:9cf5292fcd0f598c671cfc1e0d7d1a7f13bb8085e9a590f48c010551dc6c4b31"
            ],
            "version": "==2.22.0"
        },
        "six": {
            "hashes": [
                "sha256:1f1b7d42e254082a9db6279deae68afb421ceba6158efa6131de7b3003ee93fd",
                "sha256:30f610279e8b2578cab6db20741130331735c781b56053c59c4076da27f06b66"
            ],
            "version": "==1.13.0"
        },
        "typed-ast": {
            "hashes": [
                "sha256:1170afa46a3799e18b4c977777ce137bb53c7485379d9706af8a59f2ea1aa161",
                "sha256:18511a0b3e7922276346bcb47e2ef9f38fb90fd31cb9223eed42c85d1312344e",
                "sha256:262c247a82d005e43b5b7f69aff746370538e176131c32dda9cb0f324d27141e",
                "sha256:2b907eb046d049bcd9892e3076c7a6456c93a25bebfe554e931620c90e6a25b0",
                "sha256:354c16e5babd09f5cb0ee000d54cfa38401d8b8891eefa878ac772f827181a3c",
                "sha256:48e5b1e71f25cfdef98b013263a88d7145879fbb2d5185f2a0c79fa7ebbeae47",
                "sha256:4e0b70c6fc4d010f8107726af5fd37921b666f5b31d9331f0bd24ad9a088e631",
                "sha256:630968c5cdee51a11c05a30453f8cd65e0cc1d2ad0d9192819df9978984529f4",
                "sha256:66480f95b8167c9c5c5c87f32cf437d585937970f3fc24386f313a4c97b44e34",
                "sha256:71211d26ffd12d63a83e079ff258ac9d56a1376a25bc80b1cdcdf601b855b90b",
                "sha256:7954560051331d003b4e2b3eb822d9dd2e376fa4f6d98fee32f452f52dd6ebb2",
                "sha256:838997f4310012cf2e1ad3803bce2f3402e9ffb71ded61b5ee22617b3a7f6b6e",
                "sha256:95bd11af7eafc16e829af2d3df510cecfd4387f6453355188342c3e79a2ec87a",
                "sha256:bc6c7d3fa1325a0c6613512a093bc2a2a15aeec350451cbdf9e1d4bffe3e3233",
                "sha256:cc34a6f5b426748a507dd5d1de4c1978f2eb5626d51326e43280941206c209e1",
                "sha256:d755f03c1e4a51e9b24d899561fec4ccaf51f210d52abdf8c07ee2849b212a36",
                "sha256:d7c45933b1bdfaf9f36c579671fec15d25b06c8398f113dab64c18ed1adda01d",
                "sha256:d896919306dd0aa22d0132f62a1b78d11aaf4c9fc5b3410d3c666b818191630a",
                "sha256:fdc1c9bbf79510b76408840e009ed65958feba92a88833cdceecff93ae8fff66",
                "sha256:ffde2fbfad571af120fcbfbbc61c72469e72f550d676c3342492a9dfdefb8f12"
            ],
            "markers": "implementation_name == 'cpython' and python_version < '3.8'",
            "version": "==1.4.0"
        },
        "typing-extensions": {
            "hashes": [
                "sha256:091ecc894d5e908ac75209f10d5b4f118fbdb2eb1ede6a63544054bb1edb41f2",
                "sha256:910f4656f54de5993ad9304959ce9bb903f90aadc7c67a0bef07e678014e892d",
                "sha256:cf8b63fedea4d89bab840ecbb93e75578af28f76f66c35889bd7065f5af88575"
            ],
            "version": "==3.7.4.1"
        },
        "urllib3": {
            "hashes": [
                "sha256:a8a318824cc77d1fd4b2bec2ded92646630d7fe8619497b142c84a9e6f5a7293",
                "sha256:f3c5fd51747d450d4dcf6f923c81f78f811aab8205fda64b0aba34a4e48b0745"
            ],
            "version": "==1.25.7"
        },
        "wcwidth": {
            "hashes": [
                "sha256:3df37372226d6e63e1b1e1eda15c594bca98a22d33a23832a90998faa96bc65e",
                "sha256:f4ebe71925af7b40a864553f761ed559b43544f8f71746c2d756c7fe788ade7c"
            ],
            "version": "==0.1.7"
        },
        "wrapt": {
            "hashes": [
                "sha256:565a021fd19419476b9362b05eeaa094178de64f8361e44468f9e9d7843901e1"
            ],
            "version": "==1.11.2"
        },
        "zipp": {
            "hashes": [
                "sha256:3718b1cbcd963c7d4c5511a8240812904164b7f381b647143a89d3b98f9bcd8e",
                "sha256:f06903e9f1f43b12d371004b4ac7b06ab39a44adc747266928ae6debfa7b3335"
            ],
            "version": "==0.6.0"
        }
    }
}<|MERGE_RESOLUTION|>--- conflicted
+++ resolved
@@ -260,12 +260,7 @@
                 "sha256:1897d74f60a5d8be02e06d708b41bf2445da2ee777066bd68edf14474fc201eb",
                 "sha256:f6a567e20c04259d41adce9a360bd8991e6aa29dd9695c5e6bd25a9779272673"
             ],
-<<<<<<< HEAD
-            "markers": "python_version >= '3.5'",
-            "version": "==5.2.4"
-=======
             "version": "==5.3.0"
->>>>>>> fc7c729d
         },
         "pytest-codestyle": {
             "hashes": [
